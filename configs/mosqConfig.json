--- conflicted
+++ resolved
@@ -3,11 +3,7 @@
     "dataset_host": "huggingface",
     "model": "facebook/convnext-tiny-224",
     "learning_rate": 5e-4,
-<<<<<<< HEAD
-    "num_train_epochs":10,
-=======
     "num_train_epochs":5,
->>>>>>> 305ecea2
     "batch_size":16,
     "num_labels": 10,
     "wandb": "True",
